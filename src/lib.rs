<<<<<<< HEAD
=======
pub mod physics;
pub mod stellar_objects;
>>>>>>> cd6cf831
<|MERGE_RESOLUTION|>--- conflicted
+++ resolved
@@ -1,5 +1,2 @@
-<<<<<<< HEAD
-=======
 pub mod physics;
-pub mod stellar_objects;
->>>>>>> cd6cf831
+pub mod stellar_objects;